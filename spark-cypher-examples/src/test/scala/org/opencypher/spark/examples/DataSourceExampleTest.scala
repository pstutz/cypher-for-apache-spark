/*
 * Copyright (c) 2016-2018 "Neo4j Sweden, AB" [https://neo4j.com]
 *
 * Licensed under the Apache License, Version 2.0 (the "License");
 * you may not use this file except in compliance with the License.
 * You may obtain a copy of the License at
 *
 *     http://www.apache.org/licenses/LICENSE-2.0
 *
 * Unless required by applicable law or agreed to in writing, software
 * distributed under the License is distributed on an "AS IS" BASIS,
 * WITHOUT WARRANTIES OR CONDITIONS OF ANY KIND, either express or implied.
 * See the License for the specific language governing permissions and
 * limitations under the License.
 *
 * Attribution Notice under the terms of the Apache License 2.0
 *
 * This work was created by the collective efforts of the openCypher community.
 * Without limiting the terms of Section 6, any Derivative Work that is not
 * approved by the public consensus process of the openCypher Implementers Group
 * should not be described as “Cypher” (and Cypher® is a registered trademark of
 * Neo4j Inc.) or as "openCypher". Extensions by implementers or prototypes or
 * proposals for change that have been documented or implemented should only be
 * described as "implementation extensions to Cypher" or as "proposed changes to
 * Cypher that are not yet approved by the openCypher community".
 */
package org.opencypher.spark.examples

class DataSourceExampleTest extends ExampleTest {
  it("should produce the correct output") {
    validate(DataSourceExample.main(Array.empty),
<<<<<<< HEAD
      s"""|╔════════════════════════════════════╗
          |║ n                                  ║
          |╠════════════════════════════════════╣
          |║ (:Person {age: 10, name: 'Alice'}) ║
          |║ (:Person {age: 20, name: 'Bob'})   ║
          |║ (:Person {age: 15, name: 'Carol'}) ║
          |╚════════════════════════════════════╝
=======
      s"""|+------------------------------------------+
          || n                                        |
          |+------------------------------------------+
          || (:`Person` {`age`: 10, `name`: 'Alice'}) |
          || (:`Person` {`age`: 20, `name`: 'Bob'})   |
          || (:`Person` {`age`: 15, `name`: 'Carol'}) |
          |+------------------------------------------+
>>>>>>> dd12d590
          |(3 rows)
          |""".stripMargin)
  }
}<|MERGE_RESOLUTION|>--- conflicted
+++ resolved
@@ -29,7 +29,6 @@
 class DataSourceExampleTest extends ExampleTest {
   it("should produce the correct output") {
     validate(DataSourceExample.main(Array.empty),
-<<<<<<< HEAD
       s"""|╔════════════════════════════════════╗
           |║ n                                  ║
           |╠════════════════════════════════════╣
@@ -37,15 +36,6 @@
           |║ (:Person {age: 20, name: 'Bob'})   ║
           |║ (:Person {age: 15, name: 'Carol'}) ║
           |╚════════════════════════════════════╝
-=======
-      s"""|+------------------------------------------+
-          || n                                        |
-          |+------------------------------------------+
-          || (:`Person` {`age`: 10, `name`: 'Alice'}) |
-          || (:`Person` {`age`: 20, `name`: 'Bob'})   |
-          || (:`Person` {`age`: 15, `name`: 'Carol'}) |
-          |+------------------------------------------+
->>>>>>> dd12d590
           |(3 rows)
           |""".stripMargin)
   }
