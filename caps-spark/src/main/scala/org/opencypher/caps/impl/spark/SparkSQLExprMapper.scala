/*
 * Copyright (c) 2016-2018 "Neo4j, Inc." [https://neo4j.com]
 *
 * Licensed under the Apache License, Version 2.0 (the "License");
 * you may not use this file except in compliance with the License.
 * You may obtain a copy of the License at
 *
 *     http://www.apache.org/licenses/LICENSE-2.0
 *
 * Unless required by applicable law or agreed to in writing, software
 * distributed under the License is distributed on an "AS IS" BASIS,
 * WITHOUT WARRANTIES OR CONDITIONS OF ANY KIND, either express or implied.
 * See the License for the specific language governing permissions and
 * limitations under the License.
 */
package org.opencypher.caps.impl.spark

import org.apache.spark.sql.functions.udf
import org.apache.spark.sql.types._
import org.apache.spark.sql.{Column, DataFrame, functions}
import org.opencypher.caps.api.exception.{IllegalArgumentException, IllegalStateException, NotImplementedException}
import org.opencypher.caps.api.types.{CTAny, CTList, CTNode, CTString}
import org.opencypher.caps.api.value.CypherValue._
import org.opencypher.caps.impl.record.RecordHeader
import org.opencypher.caps.impl.spark.Udfs._
import org.opencypher.caps.impl.spark.convert.SparkUtils._
import org.opencypher.caps.impl.spark.physical.RuntimeContext
import org.opencypher.caps.impl.spark.physical.operators.PhysicalOperator.columnName
import org.opencypher.caps.ir.api.expr._

object SparkSQLExprMapper {

  private def verifyExpression(header: RecordHeader, expr: Expr) = {
    val slots = header.slotsFor(expr)

    if (slots.isEmpty) {
      throw IllegalStateException(s"No slot for expression $expr")
    } else if (slots.size > 1 && !expr.isInstanceOf[Var]) {
      throw NotImplementedException("Support for multi-column expressions")
    }
  }

  private def getColumn(expr: Expr, header: RecordHeader, dataFrame: DataFrame)(
    implicit context: RuntimeContext): Column = {
    expr match {
      case p@Param(name) if p.cypherType.subTypeOf(CTList(CTAny)).maybeTrue =>
<<<<<<< HEAD
        context.parameters(name) match {
          case CypherList(l) => functions.array(l.unwrap.map(functions.lit(_)): _*)
          case notAList => throw IllegalArgumentException("a Cypher list", notAList)
        }
      case Param(name) =>
        functions.lit(context.parameters(name).unwrap)
=======
        udf(const(context.parameters(name)), toSparkType(p.cypherType))()
      case Param(name) =>
        functions.lit(toJava(context.parameters(name)))
      case ListLit(exprs) =>
        val cols = exprs.map(getColumn(_, header, dataFrame))
        functions.array(cols: _*)
>>>>>>> d46005f3
      case l: Lit[_] =>
        functions.lit(l.v)
      case _ =>
        verifyExpression(header, expr)
        val slot = header.slotsFor(expr).head

        val columns = dataFrame.columns.toSet
        val colName = columnName(slot)

        if (columns.contains(colName)) {
          dataFrame.col(colName)
        } else {
          functions.lit(null)
        }
    }
  }

  object asSparkSQLExpr {

    /**
      * Attempts to create a Spark SQL expression from the CAPS expression.
      *
      * @param header  the header of the CAPSRecords in which the expression should be evaluated.
      * @param expr    the expression to be evaluated.
      * @param df      the dataframe containing the data over which the expression should be evaluated.
      * @param context context with helper functions, such as column names.
      * @return Some Spark SQL expression if the input was mappable, otherwise None.
      */
    def apply(header: RecordHeader, expr: Expr, df: DataFrame)(implicit context: RuntimeContext): Option[Column] =
      expr match {

        case _: Var =>
          val col = getColumn(expr, header, df)
          Some(col)

        case _: Param =>
          Some(getColumn(expr, header, df))

        case ListLit(exprs) =>
          val cols = exprs.map(asSparkSQLExpr(header, _, df).get)
          Some(functions.array(cols: _*))

        case _: Lit[_] =>
          Some(getColumn(expr, header, df))

        case _: Property =>
          Some(getColumn(expr, header, df))

        // predicates
        case Equals(e1, e2) =>
          val lCol = getColumn(e1, header, df)
          val rCol = getColumn(e2, header, df)
          Some(lCol === rCol)

        case Not(e) =>
          apply(header, e, df) match {
            case Some(res) => Some(!res)
            case _ => throw NotImplementedException(s"Support for expression $e")
          }

        case IsNull(e) =>
          val col = getColumn(e, header, df)
          Some(col.isNull)

        case IsNotNull(e) =>
          val col = getColumn(e, header, df)
          Some(col.isNotNull)

        case s: Size =>
          verifyExpression(header, expr)

          val col = getColumn(s.expr, header, df)
          val computedSize = s.expr.cypherType match {
            case CTString => udf((s: String) => s.length.toLong, LongType)(col)
            case _: CTList => functions.size(col).cast(LongType)
            case other => throw NotImplementedException(s"size() on type $other")
          }
          Some(computedSize)

        case Ands(exprs) =>
          val cols = exprs.map(asSparkSQLExpr(header, _, df))
          if (cols.contains(None)) None
          else Some(cols.flatten.foldLeft(functions.lit(true))(_ && _))

        case Ors(exprs) =>
          val cols = exprs.map(asSparkSQLExpr(header, _, df))
          if (cols.contains(None)) None
          else Some(cols.flatten.foldLeft(functions.lit(false))(_ || _))

        case In(lhs, rhs) =>
          verifyExpression(header, expr)

          val lhsColumn = getColumn(lhs, header, df)
          val rhsColumn = getColumn(rhs, header, df)

          // if we were able to store the list as a Spark array, we could do
          // new Column(ArrayContains(lhsColumn.expr, rhsColumn.expr))
          // and avoid UDF

          val inPred = udf(Udfs.in _, BooleanType)(lhsColumn, rhsColumn)

          Some(inPred)

        case HasType(rel, relType) =>
          val col = getColumn(Type(rel)(), header, df)
          Some(col === relType.name)

        case h: HasLabel =>
          Some(getColumn(h, header, df)) // it's a boolean column

<<<<<<< HEAD
        case LessThan(lhs, rhs) =>
          val l = getColumn(lhs, header, df)
          val r = getColumn(rhs, header, df)

          Some(l < r)

        case LessThanOrEqual(lhs, rhs) =>
          val l = getColumn(lhs, header, df)
          val r = getColumn(rhs, header, df)

          Some(l <= r)

        case GreaterThanOrEqual(lhs, rhs) =>
          val l = getColumn(lhs, header, df)
          val r = getColumn(rhs, header, df)

          Some(l >= r)

        case GreaterThan(lhs, rhs) =>
          val l = getColumn(lhs, header, df)
          val r = getColumn(rhs, header, df)

          Some(l > r)
=======
        case inEq: LessThan => Some(inequality(lt, header, inEq, df))
        case inEq: LessThanOrEqual => Some(inequality(lteq, header, inEq, df))
        case inEq: GreaterThanOrEqual => Some(inequality(gteq, header, inEq, df))
        case inEq: GreaterThan => Some(inequality(gt, header, inEq, df))
>>>>>>> d46005f3

        // Arithmetics
        case add: Add =>
          verifyExpression(header, expr)

          val lhsColumn = getColumn(add.lhs, header, df)
          val rhsColumn = getColumn(add.rhs, header, df)
          Some(lhsColumn + rhsColumn)

        case sub: Subtract =>
          verifyExpression(header, expr)

          val lhsColumn = getColumn(sub.lhs, header, df)
          val rhsColumn = getColumn(sub.rhs, header, df)
          Some(lhsColumn - rhsColumn)

        case mul: Multiply =>
          verifyExpression(header, expr)

          val lhsColumn = getColumn(mul.lhs, header, df)
          val rhsColumn = getColumn(mul.rhs, header, df)
          Some(lhsColumn * rhsColumn)

        case div: Divide =>
          verifyExpression(header, expr)

          val lhsColumn = getColumn(div.lhs, header, df)
          val rhsColumn = getColumn(div.rhs, header, df)
          Some((lhsColumn / rhsColumn).cast(toSparkType(div.cypherType)))

        // Functions
        case e: Exists =>
          val column = getColumn(e.expr, header, df)
          Some(column.isNotNull)

        case id: Id =>
          verifyExpression(header, expr)

          val column = getColumn(id.expr, header, df)
          Some(column)

        case labels: Labels =>
          verifyExpression(header, expr)

          val node = Var(columnName(header.slotsFor(labels.expr).head))(CTNode)
          val labelExprs = header.labels(node)
          val labelColumns = labelExprs.map(getColumn(_, header, df))
          val labelNames = labelExprs.map(_.label)
          val labelsUDF = udf(getNodeLabels(labelNames), ArrayType(StringType, containsNull = false))
          Some(labelsUDF(functions.array(labelColumns: _*)))

        case keys: Keys =>
          verifyExpression(header, expr)

          val node = Var(columnName(header.slotsFor(keys.expr).head))(CTNode)
          val propertyExprs = header.properties(node)
          val propertyColumns = propertyExprs.map(getColumn(_, header, df))
          val keyNames = propertyExprs.map(_.key.name)
          val keysUDF = udf(getNodeKeys(keyNames), ArrayType(StringType, containsNull = false))
          Some(keysUDF(functions.array(propertyColumns: _*)))

        case Type(inner) =>
          verifyExpression(header, expr)

          inner match {
            case v: Var =>
              val typeSlot = header.typeSlot(v)
              val typeCol = df.col(columnName(typeSlot))
              Some(typeCol)

            case _ =>
              throw NotImplementedException("type() of non-variables")
          }

        case StartNodeFunction(e) =>
          verifyExpression(header, expr)
          val rel = Var(columnName(header.slotsFor(e).head))(CTNode)
          Some(getColumn(header.sourceNodeSlot(rel).content.key, header, df))

        case EndNodeFunction(e) =>
          verifyExpression(header, expr)
          val rel = Var(columnName(header.slotsFor(e).head))(CTNode)
          Some(getColumn(header.targetNodeSlot(rel).content.key, header, df))

        case ToFloat(e) =>
          verifyExpression(header, expr)
          Some(getColumn(e, header, df).cast(DoubleType))

        // Pattern Predicate
        case ep: ExistsPatternExpr =>
          Some(getColumn(ep.targetField, header, df))

        case c: Coalesce =>
          val columns = c.exprs.map(e => getColumn(e, header, df))
          Some(functions.coalesce(columns: _*))

        case _ =>
          None
      }
<<<<<<< HEAD
=======

    private def inequality(f: (Any, Any) => Any, header: RecordHeader, expr: BinaryExpr, df: DataFrame)(
      implicit context: RuntimeContext): Column = {
      verifyExpression(header, expr)

      val lhsColumn = getColumn(expr.lhs, header, df)
      val rhsColumn = getColumn(expr.rhs, header, df)

      udf(f, BooleanType)(lhsColumn, rhsColumn)
    }
>>>>>>> d46005f3
  }

}<|MERGE_RESOLUTION|>--- conflicted
+++ resolved
@@ -44,21 +44,15 @@
     implicit context: RuntimeContext): Column = {
     expr match {
       case p@Param(name) if p.cypherType.subTypeOf(CTList(CTAny)).maybeTrue =>
-<<<<<<< HEAD
         context.parameters(name) match {
           case CypherList(l) => functions.array(l.unwrap.map(functions.lit(_)): _*)
           case notAList => throw IllegalArgumentException("a Cypher list", notAList)
         }
       case Param(name) =>
         functions.lit(context.parameters(name).unwrap)
-=======
-        udf(const(context.parameters(name)), toSparkType(p.cypherType))()
-      case Param(name) =>
-        functions.lit(toJava(context.parameters(name)))
       case ListLit(exprs) =>
         val cols = exprs.map(getColumn(_, header, dataFrame))
         functions.array(cols: _*)
->>>>>>> d46005f3
       case l: Lit[_] =>
         functions.lit(l.v)
       case _ =>
@@ -169,7 +163,6 @@
         case h: HasLabel =>
           Some(getColumn(h, header, df)) // it's a boolean column
 
-<<<<<<< HEAD
         case LessThan(lhs, rhs) =>
           val l = getColumn(lhs, header, df)
           val r = getColumn(rhs, header, df)
@@ -193,12 +186,6 @@
           val r = getColumn(rhs, header, df)
 
           Some(l > r)
-=======
-        case inEq: LessThan => Some(inequality(lt, header, inEq, df))
-        case inEq: LessThanOrEqual => Some(inequality(lteq, header, inEq, df))
-        case inEq: GreaterThanOrEqual => Some(inequality(gteq, header, inEq, df))
-        case inEq: GreaterThan => Some(inequality(gt, header, inEq, df))
->>>>>>> d46005f3
 
         // Arithmetics
         case add: Add =>
@@ -298,19 +285,6 @@
         case _ =>
           None
       }
-<<<<<<< HEAD
-=======
-
-    private def inequality(f: (Any, Any) => Any, header: RecordHeader, expr: BinaryExpr, df: DataFrame)(
-      implicit context: RuntimeContext): Column = {
-      verifyExpression(header, expr)
-
-      val lhsColumn = getColumn(expr.lhs, header, df)
-      val rhsColumn = getColumn(expr.rhs, header, df)
-
-      udf(f, BooleanType)(lhsColumn, rhsColumn)
-    }
->>>>>>> d46005f3
   }
 
 }